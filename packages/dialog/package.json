{
  "name": "@reach/dialog",
  "version": "0.1.4",
  "description": "Accessible React Modal Dialog.",
  "author": "Ryan Florence <@ryanflorence>",
  "license": "MIT",
  "main": "index.js",
  "module": "es/index.js",
  "scripts": {
    "test": "jest",
    "build": "node ../../shared/build-package",
    "lint": "eslint . --max-warnings=0"
  },
  "dependencies": {
<<<<<<< HEAD
    "@reach/component-component": "^0.1.3",
    "@reach/portal": "^0.1.3",
    "@reach/utils": "^0.2.0",
    "focus-trap": "^3.0.0"
=======
    "@reach/component-component": "^0.1.1",
    "@reach/portal": "^0.1.1",
    "@reach/utils": "^0.1.2",
    "react-focus-lock": "^1.17.7",
    "react-remove-scroll": "^1.0.2"
>>>>>>> 95e6e2a9
  },
  "peerDependencies": {
    "react": "^16.4.0",
    "react-dom": "^16.4.0"
  },
  "devDependencies": {
    "@reach/menu-button": "^0.1.7",
    "jest": "^23.4.2",
    "react": "^16.4.1",
    "react-test-renderer": "^16.4.1"
  },
  "jest": {
    "testRegex": ".+\\.test\\.js$",
    "testURL": "http://localhost"
  },
  "files": [
    "es",
    "src",
    "lib",
    "index.js",
    "styles.css"
  ]
}<|MERGE_RESOLUTION|>--- conflicted
+++ resolved
@@ -12,18 +12,11 @@
     "lint": "eslint . --max-warnings=0"
   },
   "dependencies": {
-<<<<<<< HEAD
     "@reach/component-component": "^0.1.3",
     "@reach/portal": "^0.1.3",
     "@reach/utils": "^0.2.0",
-    "focus-trap": "^3.0.0"
-=======
-    "@reach/component-component": "^0.1.1",
-    "@reach/portal": "^0.1.1",
-    "@reach/utils": "^0.1.2",
     "react-focus-lock": "^1.17.7",
     "react-remove-scroll": "^1.0.2"
->>>>>>> 95e6e2a9
   },
   "peerDependencies": {
     "react": "^16.4.0",
