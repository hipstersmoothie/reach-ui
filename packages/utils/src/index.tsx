/* eslint-disable no-unused-vars */

import {
  cloneElement,
  createContext,
  isValidElement,
  useCallback,
  useContext,
  useEffect,
  useLayoutEffect,
  useMemo,
  useRef,
  useState
} from "react";
import {
  As,
  AssignableRef,
  ComponentWithAs,
  ComponentWithForwardedRef,
  PropsFromAs,
  PropsWithAs
} from "./types";
import React from "react";

let checkedPkgs: { [key: string]: boolean } = {};

/**
 * When in dev mode, checks that styles for a given @reach package are loaded.
 *
 * @param packageName Name of the package to check.
 * @example checkStyles("dialog") will check for styles for @reach/dialog
 */
// @ts-ignore
let checkStyles = (packageName: string): void => {};

if (__DEV__) {
  checkStyles = (pkg: string) => {
    // only check once per package
    if (checkedPkgs[pkg]) return;
    checkedPkgs[pkg] = true;

    if (
      process.env.NODE_ENV !== "test" &&
      parseInt(
        window
          .getComputedStyle(document.body)
          .getPropertyValue(`--reach-${pkg}`),
        10
      ) !== 1
    ) {
      console.warn(
        `@reach/${pkg} styles not found. If you are using a bundler like webpack or parcel include this in the entry file of your app before any of your own styles:

    import "@reach/${pkg}/styles.css";

  Otherwise you'll need to include them some other way:

    <link rel="stylesheet" type="text/css" href="node_modules/@reach/${pkg}/styles.css" />

  For more information visit https://ui.reach.tech/styling.
  `
      );
    }
  };
}

export { checkStyles };

/**
 * Passes or assigns an arbitrary value to a ref function or object.
 *
 * @param ref
 * @param value
 */
export function assignRef<T = any>(ref: AssignableRef<T>, value: any) {
  if (ref == null) return;
  if (typeof ref === "function") {
    ref(value);
  } else {
    try {
      // @ts-ignore
      ref.current = value;
    } catch (error) {
      throw new Error(`Cannot assign value "${value}" to ref "${ref}"`);
    }
  }
}

export function BoolOrBoolString(value: any) {
  return value === "false" ? false : Boolean(value);
}

export function canUseDOM() {
  return (
    typeof window !== "undefined" &&
    typeof window.document !== "undefined" &&
    typeof window.document.createElement !== "undefined"
  );
}

export function cloneValidElement<P>(
  element: React.ReactElement<P> | React.ReactNode,
  props?: Partial<P> & React.Attributes,
  ...children: React.ReactNode[]
): React.ReactElement<P> | React.ReactNode {
  if (!isValidElement(element)) {
    return element;
  }
  return cloneElement(element, props, ...children);
}

export function createNamedContext<T>(
  name: string,
  defaultValue: T
): React.Context<T> {
  const Ctx = createContext<T>(defaultValue);
  Ctx.displayName = name;
  return Ctx;
}

export function findLastIndex<T = any>(
  array: T[],
  predicate: (element: T, index?: number, arr?: T[]) => boolean
): number {
  let length = array.length >>> 0;
  if (!length) {
    return -1;
  }
  let n = length - 1;
  while (n >= 0) {
    let value = array[n];
    if (predicate(value, n, array)) {
      return n;
    }
    --n;
  }
  return -1;
}

/**
 * Get the scrollbar offset distance.
 */
export function getScrollbarOffset() {
  try {
    if (window.innerWidth > document.documentElement.clientWidth) {
      return window.innerWidth - document.documentElement.clientWidth;
    }
  } catch (err) {}
  return 0;
}

/**
 * Joins strings to format IDs for compound components.
 *
 * @param args
 */
export function makeId(...args: (string | number | null | undefined)[]) {
  return args.filter(val => val != null).join("--");
}

/**
 * No-op function.
 */
export function noop(): void {}

/**
 * Passes or assigns a value to multiple refs (typically a DOM node). Useful for
 * dealing with components that need an explicit ref for DOM calculations but
 * also forwards refs assigned by an app.
 *
 * @param refs Refs to fork
 */
export function useForkedRef<T = any>(...refs: AssignableRef<T>[]) {
  return useMemo(() => {
    if (refs.every(ref => ref == null)) {
      return null;
    }
    return (node: any) => {
      refs.forEach(ref => {
        assignRef(ref, node);
      });
    };
    // eslint-disable-next-line react-hooks/exhaustive-deps
  }, refs);
}

/**
 * React currently throws a warning when using useLayoutEffect on the server.
 * To get around it, we can conditionally useEffect on the server (no-op) and
 * useLayoutEffect in the browser. We occasionally need useLayoutEffect to ensure
 * we don't get a render flash for certain operations, but we may also need
 * affected components to render on the server. One example is when setting a
 * component's descendants to retrieve their index values. The index value may be
 * needed to determine whether a descendant is active, but with useEffect in the
 * browser there will be an initial frame where the active descendant is not set.
 *
 * Important to note that using this hook as an escape hatch will break the
 * eslint dependency warnings, so use sparingly only when needed and pay close
 * attention to the dependency array!
 *
 * https://github.com/reduxjs/react-redux/blob/master/src/utils/useIsomorphicLayoutEffect.js
 *
 * @param effect
 * @param deps
 */
export const useIsomorphicLayoutEffect = canUseDOM()
  ? useLayoutEffect
  : useEffect;

/**
 * Returns the previous value of a reference after a component update.
 *
 * @param value
 */
export function usePrevious<T = any>(value: T) {
  const ref = useRef<T | null>(null);
  useEffect(() => {
    ref.current = value;
  }, [value]);
  return ref.current;
}

/**
 * Call an effect after a component update, skipping the initial mount.
 *
 * @param effect Effect to call
 * @param deps Effect dependency list
 */
export function useUpdateEffect(effect: () => any, deps?: any[]) {
  const mounted = useRef(false);
  useEffect(() => {
    if (mounted.current) {
      effect();
    } else {
      mounted.current = true;
    }
    // eslint-disable-next-line react-hooks/exhaustive-deps
  }, deps);
}

/**
 * Wraps a lib-defined event handler and a user-defined event handler, returning
 * a single handler that allows a user to prevent lib-defined handlers from
 * firing.
 *
 * @param theirHandler User-supplied event handler
 * @param ourHandler Library-supplied event handler
 */
export function wrapEvent<E extends React.SyntheticEvent | Event>(
  theirHandler: ((event: E) => any) | undefined,
  ourHandler: (event: E) => any
): (event: E) => any {
  return event => {
    theirHandler && theirHandler(event);
    if (!event.defaultPrevented) {
      return ourHandler(event);
    }
  };
}

/**
 * This is a hack for sure. The thing is, getting a component to intelligently
 * infer props based on a component or JSX string passed into an `as` prop is
 * kind of a huge pain. Getting it to work and satisfy the contraints of
 * `forwardRef` seems dang near impossible. To avoid needing to do this awkward
 * type song-and-dance every time we want to forward a ref into a component
 * that accepts an `as` prop, we abstract all of that mess to this function for
 * the time time being.
 *
 * TODO: Eventually we should probably just try to get the type defs above
 * working across the board, but ain't nobody got time for that mess!
 *
 * @param Comp
 */
export function forwardRefWithAs<T extends As, P>(
  comp: (props: PropsFromAs<T, P>, ref: React.RefObject<any>) => JSX.Element
) {
  return React.forwardRef(comp as any) as ComponentWithAs<T, P>;
}

// Export types
export {
  As,
  AssignableRef,
  ComponentWithAs,
  ComponentWithForwardedRef,
  PropsFromAs,
  PropsWithAs
};

////////////////////////////////////////////////////////////////////////////////
// TODO: Move to @reach/descendants once fully tested and implemented

<<<<<<< HEAD
export type DescendantElement<T = HTMLElement> = T extends HTMLElement
  ? T
  : HTMLElement;
=======
export type DescendantElement<T = HTMLElement> =
  | (T extends HTMLElement ? T : HTMLElement)
  | null;
>>>>>>> 60ad49e9

export type Descendant<T> = {
  element: DescendantElement<T>;
  key?: string | number | null;
};

export interface IDescendantContext<T> {
  descendants: Descendant<T>[];
  registerDescendant(descendant: Descendant<T>): void;
  unregisterDescendant(element: Descendant<T>["element"]): void;
}

const DescendantContext = createNamedContext<IDescendantContext<any>>(
  "DescendantContext",
  {} as IDescendantContext<any>
);

<<<<<<< HEAD
export function useDescendantContext<T>() {
  return useContext(DescendantContext as React.Context<IDescendantContext<T>>);
=======
export function useDescendantContext<T>(
  /*
   * A component may create and use multiple Descendant contexts, i.e.: Tabs,
   * where both TabList and TabPanels needs separate contexts to know the
   * indices of their respective descendants.
   * We create one here by default but provide an argument for components
   * to pass when needed.
   */
  context: React.Context<IDescendantContext<T>> = DescendantContext
) {
  return useContext(context as React.Context<IDescendantContext<T>>);
>>>>>>> 60ad49e9
}

/**
 * This hook registers our descendant by passing it into an array. We can then
 * search that array by to find its index when registering it in the component.
 * We use this for focus management, keyboard navigation, and typeahead
 * functionality for some components.
 *
 * The hook accepts the element node and (optionally) a key. The key is useful
 * if multiple descendants have identical text values and we need to
 * differentiate siblings for some reason.
 *
 * Our main goals with this are:
 *   1) maximum composability,
 *   2) minimal API friction
 *   3) SSR compatibility*
 *   4) concurrent safe
 *   5) index always up-to-date with the tree despite changes
 *   6) works with memoization of any component in the tree (hopefully)
 *
 * * As for SSR, the good news is that we don't actually need the index on the
 * server for most use-cases, as we are only using it to determine the order of
 * composed descendants for keyboard navigation. However, in the few cases where
 * this is not the case, we can require an explicit index from the app.
 */
export function useDescendant<T>(
  {
    context = DescendantContext,
    element,
    key
  }: Descendant<T> & { context?: React.Context<IDescendantContext<T>> },
  indexProp?: number
) {
  let [, forceUpdate] = useState();
  let {
    registerDescendant,
    unregisterDescendant,
    descendants
  } = useDescendantContext<T>(context);

  // Prevent any flashing
  useIsomorphicLayoutEffect(() => {
    if (!element) forceUpdate({});
    registerDescendant({ element, key });
    return () => unregisterDescendant(element);
  }, [element, key]);

  return (
    indexProp ?? descendants.findIndex(({ element: _el }) => _el === element)
  );
}

export function useDescendants<T>() {
  return useState<Descendant<T>[]>([]);
}

export function DescendantProvider<T>({
  context: Ctx = DescendantContext,
  children,
  descendants,
  setDescendants
}: {
  context?: React.Context<IDescendantContext<any>>;
  children: React.ReactNode;
  descendants: Descendant<T>[];
  setDescendants: React.Dispatch<React.SetStateAction<Descendant<T>[]>>;
}) {
  let registerDescendant = React.useCallback(
    ({ element, key: providedKey }: Descendant<T>) => {
      if (!element) {
        return;
      }

      setDescendants(items => {
        if (items.find(({ element: _el }) => _el === element) == null) {
          let key = providedKey ?? element.textContent;

          /*
           * When registering a descendant, we need to make sure we insert in
           * into the array in the same order that it appears in the DOM. So as
           * new descendants are added or maybe some are removed, we always know
           * that the array is up-to-date and correct.
           *
           * So here we look at our registered descendants and see if the new
           * element we are adding appears earlier than an existing descendant's
           * DOM node via `node.compareDocumentPosition`. If it does, we insert
           * the new element at this index. Because `registerDescendant` will be
           * called in an effect every time the descendants state value changes,
           * we should be sure that this index is accurate when descendent
           * elements come or go from our component.
           */
          let index = items.findIndex(({ element: existingElement }) => {
            if (!existingElement || !element) {
              return false;
            }
            /*
             * Does this element's DOM node appear before another item in the
             * array in our DOM tree? If so, return true to grab the index at
             * this point in the array so we know where to insert the new
             * element.
             */
            return Boolean(
              existingElement.compareDocumentPosition(element) &
                Node.DOCUMENT_POSITION_PRECEDING
            );
          });

          let newItem = { element, key };

          // If an index is not found we will push the element to the end.
          if (index === -1) {
            return [...items, newItem];
          }
          return [...items.slice(0, index), newItem, ...items.slice(index)];
        }
        return items;
      });
    },
    /*
     * setDescendants is a state setter initialized by the useDescendants hook.
     * We can safely ignore the lint warning here because it will not change
     * between renders.
     */
    // eslint-disable-next-line react-hooks/exhaustive-deps
    []
  );

  let unregisterDescendant = useCallback(
    (element: Descendant<T>["element"]) => {
      if (!element) {
        return;
      }

      setDescendants(items =>
        items.filter(({ element: _el }) => element !== _el)
      );
    },
    /*
     * setDescendants is a state setter initialized by the useDescendants hook.
     * We can safely ignore the lint warning here because it will not change
     * between renders.
     */
    // eslint-disable-next-line react-hooks/exhaustive-deps
    []
  );

  const value: IDescendantContext<T> = useMemo(() => {
    return {
      descendants,
      registerDescendant,
      unregisterDescendant
    };
  }, [descendants, registerDescendant, unregisterDescendant]);

  return <Ctx.Provider value={value}>{children}</Ctx.Provider>;
}<|MERGE_RESOLUTION|>--- conflicted
+++ resolved
@@ -291,15 +291,9 @@
 ////////////////////////////////////////////////////////////////////////////////
 // TODO: Move to @reach/descendants once fully tested and implemented
 
-<<<<<<< HEAD
-export type DescendantElement<T = HTMLElement> = T extends HTMLElement
-  ? T
-  : HTMLElement;
-=======
 export type DescendantElement<T = HTMLElement> =
   | (T extends HTMLElement ? T : HTMLElement)
   | null;
->>>>>>> 60ad49e9
 
 export type Descendant<T> = {
   element: DescendantElement<T>;
@@ -317,10 +311,6 @@
   {} as IDescendantContext<any>
 );
 
-<<<<<<< HEAD
-export function useDescendantContext<T>() {
-  return useContext(DescendantContext as React.Context<IDescendantContext<T>>);
-=======
 export function useDescendantContext<T>(
   /*
    * A component may create and use multiple Descendant contexts, i.e.: Tabs,
@@ -332,7 +322,6 @@
   context: React.Context<IDescendantContext<T>> = DescendantContext
 ) {
   return useContext(context as React.Context<IDescendantContext<T>>);
->>>>>>> 60ad49e9
 }
 
 /**
