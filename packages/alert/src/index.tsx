/**
 * Welcome to @reach/alert!
 *
 * An alert is an element that displays a brief, important message in a way that
 * attracts the user's attention without interrupting the user's task.
 * Dynamically rendered alerts are automatically announced by most screen
 * readers, and in some operating systems, they may trigger an alert sound.
 *
 * The approach here is to allow developers to render a visual <Alert> and then
 * we mirror that to a couple of aria-live regions behind the scenes. This way,
 * most of the time, developers don't have to think about visual vs. aria
 * alerts.
 *
 * Limitations: Developers can't read from context inside of an Alert because
 * we aren't using ReactDOM.createPortal(), we're actually creating a couple of
 * brand new React roots. We could use createPortal but then apps would need to
 * render the entire app tree in an <AlertProvider>, or maybe there's a way
 * with default context to do it, but we haven't explored that yet. So, we'll
 * see how this goes. If it becomes a problem we can introduce a portal later.
 *
 * @see Docs     https://reach.tech/alert
 * @see Source   https://github.com/reach/reach-ui/tree/main/packages/alert
 * @see WAI-ARIA https://www.w3.org/TR/wai-aria-practices-1.2/#alert
 */
import * as React from "react";
import * as ReactDOM from "react-dom";
import VisuallyHidden from "@reach/visually-hidden";
import {
  forwardRefWithAs,
  getOwnerDocument,
  usePrevious,
  useForkedRef,
} from "@reach/utils";
import PropTypes from "prop-types";

/*
 * Singleton state is fine because you don't server render
 * an alert (SRs don't read them on first load anyway)
 */
let keys: RegionKeys = {
  polite: -1,
  assertive: -1,
};

let elements: ElementTypes = {
  polite: {},
  assertive: {},
};

let liveRegions: RegionElements = {
  polite: null,
  assertive: null,
};

let renderTimer: number | null;

////////////////////////////////////////////////////////////////////////////////

/**
 * Alert
 *
 * Screen-reader-friendly alert messages. In many apps developers add "alert"
 * messages when network events or other things happen. Users with assistive
 * technologies may not know about the message unless you develop for it.
 *
 * @see Docs https://reach.tech/alert
 */
export const Alert = forwardRefWithAs<AlertProps, "div">(function Alert(
  { as: Comp = "div", children, type: regionType = "polite", ...props },
  forwardedRef
) {
  const ownRef = React.useRef(null);
  const ref = useForkedRef(forwardedRef, ownRef);
  const child = React.useMemo(
    () => (
      <Comp {...props} ref={ref} data-reach-alert>
        {children}
      </Comp>
    ),
    // eslint-disable-next-line react-hooks/exhaustive-deps
    [children, props]
  );
  useMirrorEffects(regionType, child, ownRef);

  return child;
});

type AlertDOMProps = Omit<React.ComponentProps<"div">, keyof AlertOwnProps>;
/**
 * @see Docs https://reach.tech/alert#alert-props
 */
export type AlertOwnProps = {
  /**
   * Controls whether the assistive technology should read immediately
   * ("assertive") or wait until the user is idle ("polite").
   *
   * @see Docs https://reach.tech/alert#alert-type
   */
  type?: "assertive" | "polite";
  children: React.ReactNode;
};
export type AlertProps = AlertDOMProps & AlertOwnProps;

if (__DEV__) {
  Alert.displayName = "Alert";
  Alert.propTypes = {
    children: PropTypes.node,
    type: PropTypes.oneOf(["assertive", "polite"]),
  };
}

export default Alert;

////////////////////////////////////////////////////////////////////////////////

function createMirror(type: "polite" | "assertive", doc: Document): Mirror {
  let key = ++keys[type];

  let mount = (element: JSX.Element) => {
    if (liveRegions[type]) {
      elements[type][key] = element;
      renderAlerts();
    } else {
      let node = doc.createElement("div");
      node.setAttribute(`data-reach-live-${type}`, "true");
      liveRegions[type] = node;
      doc.body.appendChild(liveRegions[type]!);
      mount(element);
    }
  };

  let update = (element: JSX.Element) => {
    elements[type][key] = element;
    renderAlerts();
  };

  let unmount = () => {
    delete elements[type][key];
    renderAlerts();
  };

  return { mount, update, unmount };
}

function renderAlerts() {
  if (renderTimer != null) {
    window.clearTimeout(renderTimer);
  }
  renderTimer = window.setTimeout(() => {
    Object.keys(elements).forEach((elementType) => {
      let regionType: RegionTypes = elementType as RegionTypes;
      let container = liveRegions[regionType]!;
      if (container) {
<<<<<<< HEAD
        ReactDOM.render(
          <VisuallyHidden>
=======
        render(
          <VisuallyHidden as="div">
>>>>>>> 73ac9406
            <div
              // The status role is a type of live region and a container whose
              // content is advisory information for the user that is not
              // important enough to justify an alert, and is often presented as
              // a status bar. When the role is added to an element, the browser
              // will send out an accessible status event to assistive
              // technology products which can then notify the user about it.
              // https://developer.mozilla.org/en-US/docs/Web/Accessibility/ARIA/ARIA_Techniques/Using_the_status_role
              role={regionType === "assertive" ? "alert" : "status"}
              aria-live={regionType}
            >
              {Object.keys(elements[regionType]).map((key) =>
                React.cloneElement(elements[regionType][key], {
                  key,
                  ref: null,
                })
              )}
            </div>
          </VisuallyHidden>,
          liveRegions[regionType]
        );
      }
    });
  }, 500);
}

function useMirrorEffects(
  regionType: RegionTypes,
  element: JSX.Element,
  ref: React.RefObject<any>
) {
  const prevType = usePrevious<RegionTypes>(regionType);
  const mirror = React.useRef<Mirror | null>(null);
  const mounted = React.useRef(false);
  React.useEffect(() => {
    const ownerDocument = getOwnerDocument(ref.current) || document;
    if (!mounted.current) {
      mounted.current = true;
      mirror.current = createMirror(regionType, ownerDocument);
      mirror.current.mount(element);
    } else if (prevType !== regionType) {
      mirror.current && mirror.current.unmount();
      mirror.current = createMirror(regionType, ownerDocument);
      mirror.current.mount(element);
    } else {
      mirror.current && mirror.current.update(element);
    }
  }, [element, regionType, prevType, ref]);

  React.useEffect(() => {
    return () => {
      mirror.current && mirror.current.unmount();
    };
  }, []);
}

////////////////////////////////////////////////////////////////////////////////
// Types

type Mirror = {
  mount: (element: JSX.Element) => void;
  update: (element: JSX.Element) => void;
  unmount: () => void;
};

type RegionTypes = "polite" | "assertive";

type ElementTypes = {
  [key in RegionTypes]: {
    [key: string]: JSX.Element;
  };
};

type RegionElements<T extends HTMLElement = HTMLDivElement> = {
  [key in RegionTypes]: T | null;
};

type RegionKeys = {
  [key in RegionTypes]: number;
};<|MERGE_RESOLUTION|>--- conflicted
+++ resolved
@@ -151,13 +151,8 @@
       let regionType: RegionTypes = elementType as RegionTypes;
       let container = liveRegions[regionType]!;
       if (container) {
-<<<<<<< HEAD
         ReactDOM.render(
-          <VisuallyHidden>
-=======
-        render(
           <VisuallyHidden as="div">
->>>>>>> 73ac9406
             <div
               // The status role is a type of live region and a container whose
               // content is advisory information for the user that is not
