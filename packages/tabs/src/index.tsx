/**
 * Welcome to @reach/tabs!
 *
 * An accessible tabs component.
 *
 * The `Tab` and `TabPanel` elements are associated by their order in the tree.
 * None of the components are empty wrappers, each is associated with a real DOM
 * element in the document, giving you maximum control over styling and composition.
 *
 * You can render any other elements you want inside of `Tabs`, but `TabList`
 * should only render `Tab` elements, and `TabPanels` should only render
 * `TabPanel` elements.
 *
 * TODO: Consider manual tab activation
 * https://www.w3.org/TR/wai-aria-practices-1.2/examples/tabs/tabs-2/tabs.html
 *
 * @see Docs     https://reacttraining.com/reach-ui/tabs
 * @see Source   https://github.com/reach/reach-ui/tree/master/packages/tabs
 * @see WAI-ARIA https://www.w3.org/TR/wai-aria-practices-1.2/#tabpanel
 */

import React, {
  memo,
  useContext,
  useEffect,
  useMemo,
  useRef,
  useState,
  Children,
} from "react";
import PropTypes from "prop-types";
import {
  createDescendantContext,
  DescendantProvider,
  useDescendant,
  useDescendantKeyDown,
  useDescendants,
} from "@reach/descendants";
import {
  boolOrBoolString,
  checkStyles,
  cloneValidElement,
  createNamedContext,
  forwardRefWithAs,
  getElementComputedStyle,
  isNumber,
  makeId,
  noop,
  useControlledSwitchWarning,
  useControlledState,
  useEventCallback,
  useForkedRef,
  useIsomorphicLayoutEffect,
  useUpdateEffect,
  wrapEvent,
} from "@reach/utils";
import { useId } from "@reach/auto-id";

<<<<<<< HEAD
=======
interface ITabsContext {
  id: string;
  isControlled: boolean;
  orientation?: "vertical" | "horizontal";
  listBeforePanels: boolean;
  onFocusPanel: () => void;
  onSelectTab: (index: number) => void;
  selectedIndex: number;
  selectedPanelRef: React.MutableRefObject<HTMLElement | null>;
  setSelectedIndex: React.Dispatch<React.SetStateAction<number>>;
  userInteractedRef: React.MutableRefObject<boolean>;
}

>>>>>>> 72f3c01b
const TabsDescendantsContext = createDescendantContext<
  HTMLElement,
  TabDescendantProps
>("TabsDescendantsContext");

const TabPanelDescendantsContext = createDescendantContext<HTMLElement>(
  "TabPanelDescendantsContext"
);
const TabsContext = createNamedContext("TabsContext", {} as TabsContextValue);
const useTabsContext = () => useContext(TabsContext);

export enum KeyboardActivation {
  Auto = "auto",
  Manual = "manual",
}

////////////////////////////////////////////////////////////////////////////////

/**
 * Tabs
 *
 * The parent component of the tab interface.
 *
 * @see Docs https://reacttraining.com/reach-ui/tabs#tabs
 */
export const Tabs = forwardRefWithAs<TabsProps, "div">(function Tabs(
  {
    as: Comp = "div",
    children,
    defaultIndex,
    orientation = "horizontal",
    index: controlledIndex = undefined,
    keyboardActivation = KeyboardActivation.Auto,
    onChange,
    readOnly = false,
    ...props
  },
  ref
) {
  let isControlled = useRef(controlledIndex != null);
  useControlledSwitchWarning(controlledIndex, "index", "Tabs");

  let _id = useId(props.id);
  let id = props.id ?? makeId("tabs", _id);

  const childrenArray = React.Children.toArray(children);
  const indexOfTabPanels = childrenArray.findIndex(
    child => React.isValidElement(child) && child.type === TabPanels
  );
  const indexOfTabList = childrenArray.findIndex(
    child => React.isValidElement(child) && child.type === TabList
  );
  const listBeforePanels =
    indexOfTabList > -1 &&
    indexOfTabPanels > -1 &&
    indexOfTabList < indexOfTabPanels;

  /*
   * We only manage focus if the user caused the update vs. a new controlled
   * index coming in.
   */
  let userInteractedRef = useRef(false);

  let selectedPanelRef = useRef<HTMLElement | null>(null);

  let [selectedIndex, setSelectedIndex] = useControlledState(
    controlledIndex,
    defaultIndex ?? 0
  );

  let [focusedIndex, setFocusedIndex] = useState(-1);
  let [tabs, setTabs] = useDescendants<HTMLElement, TabDescendantProps>();

  let context: TabsContextValue = useMemo(() => {
    return {
<<<<<<< HEAD
      focusedIndex,
=======
      isControlled: isControlled.current,
      selectedIndex: isControlled.current
        ? (controlledIndex as number)
        : selectedIndex,
      orientation,
      listBeforePanels,
>>>>>>> 72f3c01b
      id,
      isControlled: isControlled.current,
      keyboardActivation,
      onFocusPanel() {
        selectedPanelRef.current?.focus();
      },
      onSelectTab: readOnly
        ? noop
        : (index: number) => {
            userInteractedRef.current = true;
            onChange && onChange(index);
            setSelectedIndex(index);
          },
      onSelectTabWithKeyboard: readOnly
        ? noop
        : (index: number) => {
            userInteractedRef.current = true;
            switch (keyboardActivation) {
              case KeyboardActivation.Manual:
                tabs[index].element?.focus();
                return;
              case KeyboardActivation.Auto:
              default:
                onChange && onChange(index);
                setSelectedIndex(index);
                return;
            }
          },
      selectedIndex,
      selectedPanelRef,
      setFocusedIndex,
      setSelectedIndex,
      userInteractedRef,
    };
  }, [
<<<<<<< HEAD
    focusedIndex,
    id,
    keyboardActivation,
    onChange,
    readOnly,
    selectedIndex,
    setSelectedIndex,
    tabs,
=======
    controlledIndex,
    orientation,
    listBeforePanels,
    id,
    onChange,
    readOnly,
    selectedIndex,
>>>>>>> 72f3c01b
  ]);

  useEffect(() => checkStyles("tabs"), []);

  return (
    <DescendantProvider
      context={TabsDescendantsContext}
      items={tabs}
      set={setTabs}
    >
      <TabsContext.Provider value={context}>
        <Comp
          {...props}
          ref={ref}
          data-reach-tabs=""
          id={props.id}
          data-reach-tabs-orientation={orientation}
        >
          {children}
        </Comp>
      </TabsContext.Provider>
    </DescendantProvider>
  );
});

/**
 * @see Docs https://reacttraining.com/reach-ui/tabs#tabs-props
 */
export type TabsProps = {
  /**
   * Tabs expects `<TabList>` and `<TabPanels>` as children. The order doesn't
   * matter, you can have tabs on the top or the bottom. In fact, you could have
   * tabs on both the bottom and the top at the same time. You can have random
   * elements inside as well.
   *
   * @see Docs https://reacttraining.com/reach-ui/tabs#tabs-children
   */
  children: React.ReactNode;
  /**
   * Like form inputs, a tab's state can be controlled by the owner. Make sure
   * to include an `onChange` as well, or else the tabs will not be interactive.
   *
   * @see Docs https://reacttraining.com/reach-ui/tabs#tabs-index
   */
  index?: number;
  /**
   * Describes the activation mode when navigating a tablist with a keyboard.
   * When set to `"auto"`, a tab panel is activated automatically when a tab is
   * highlighted using arrow keys. When set to `"manual"`, the user must
   * activate the tab panel with either the `Spacebar` or `Enter` keys. Defaults
   * to `"auto"`.
   *
   * @see Docs https://reacttraining.com/reach-ui/tabs#tabs-keyboardactivation
   */
  keyboardActivation?: KeyboardActivation;
  /**
   * @see Docs https://reacttraining.com/reach-ui/tabs#tabs-readonly
   */
  readOnly?: boolean;
  /**
   * Starts the tabs at a specific index.
   *
   * @see Docs https://reacttraining.com/reach-ui/tabs#tabs-defaultindex
   */
  defaultIndex?: number;
  /**
   * Allows you to switch between horizontally-oriented and vertically-oriented
   * tabs. Defaults to `horizontal`.
   *
   * @see Docs https://reacttraining.com/reach-ui/tabs#tabs-props
   */
  orientation?: "vertical" | "horizontal";
  /**
   * Calls back with the tab index whenever the user changes tabs, allowing your
   * app to synchronize with it.
   *
   * @see Docs https://reacttraining.com/reach-ui/tabs#tabs-onchange
   */
  onChange?: (index: number) => void;
};

if (__DEV__) {
  Tabs.displayName = "Tabs";
  Tabs.propTypes = {
    children: PropTypes.node.isRequired,
    onChange: PropTypes.func,
    index: (props, name, compName, location, propName) => {
      let val = props[name];
      if (
        props.index > -1 &&
        props.onChange == null &&
        props.readOnly !== true
      ) {
        return new Error(
          "You provided a value prop to `" +
            compName +
            "` without an `onChange` handler. This will render a read-only tabs element. If the tabs should be mutable use `defaultIndex`. Otherwise, set `onChange`."
        );
      } else if (props[name] != null && !isNumber(props[name])) {
        return new Error(
          `Invalid prop \`${propName}\` supplied to \`${compName}\`. Expected \`number\`, received \`${
            Array.isArray(val) ? "array" : typeof val
          }\`.`
        );
      }
      return null;
    },
    defaultIndex: PropTypes.number,
  };
}

////////////////////////////////////////////////////////////////////////////////

/**
 * TabList
 *
 * The parent component of the tabs.
 *
 * @see Docs https://reacttraining.com/reach-ui/tabs#tablist
 */
const TabListImpl = forwardRefWithAs<TabListProps, "div">(function TabList(
  { children, as: Comp = "div", onKeyDown, ...props },
  forwardedRef
) {
  const {
    focusedIndex,
    isControlled,
    keyboardActivation,
    onFocusPanel,
    onSelectTabWithKeyboard,
    selectedIndex,
<<<<<<< HEAD
    setSelectedIndex,
=======
    orientation,
    listBeforePanels,
>>>>>>> 72f3c01b
  } = useTabsContext();

  let { descendants: tabs } = useContext(TabsDescendantsContext);
  let ownRef = useRef<HTMLElement | null>(null);
  let ref = useForkedRef(forwardedRef, ownRef);
  let isRTL = useRef(false);

  useEffect(() => {
    if (
      ownRef.current &&
      ((ownRef.current.ownerDocument &&
        ownRef.current.ownerDocument.dir === "rtl") ||
        getElementComputedStyle(ownRef.current, "direction") === "rtl")
    ) {
      isRTL.current = true;
    }
  }, []);

<<<<<<< HEAD
  let handleKeyDown = useEventCallback(
    wrapEvent(
      function(event: React.KeyboardEvent) {
        if (event.key === "ArrowDown") {
          event.preventDefault();
          onFocusPanel();
        }
      },
      useDescendantKeyDown(TabsDescendantsContext, {
        currentIndex:
          keyboardActivation === KeyboardActivation.Manual
            ? focusedIndex
            : selectedIndex,
        orientation: "horizontal",
        rotate: true,
        callback: onSelectTabWithKeyboard,
        filter: tab => !tab.disabled,
        rtl: isRTL.current,
      })
    )
=======
  let handleKeyDown = wrapEvent(
    function(event: React.KeyboardEvent) {
      let keyToMatch;

      if (orientation === "vertical") {
        if (isRTL.current) {
          keyToMatch = listBeforePanels ? "ArrowLeft" : "ArrowRight";
        } else {
          keyToMatch = listBeforePanels ? "ArrowRight" : "ArrowLeft";
        }
      } else {
        keyToMatch = listBeforePanels ? "ArrowDown" : "ArrowUp";
      }

      if (event.key === keyToMatch) {
        event.preventDefault();
        onFocusPanel();
      }
    },
    useDescendantKeyDown(TabsDescendantsContext, {
      currentIndex: selectedIndex,
      orientation,
      rotate: true,
      callback: onSelectTab,
      filter: tab => !tab.disabled,
      rtl: isRTL.current,
    })
>>>>>>> 72f3c01b
  );

  useIsomorphicLayoutEffect(() => {
    /*
     * In the event an uncontrolled component's selected index is disabled,
     * (this should only happen if the first tab is disabled and no default
     * index is set), we need to override the selection to the next selectable
     * index value.
     */
    if (!isControlled && boolOrBoolString(tabs[selectedIndex]?.disabled)) {
      let next = tabs.find(tab => !tab.disabled);
      if (next) {
        setSelectedIndex(next.index);
      }
    }
  }, [tabs, isControlled, selectedIndex, setSelectedIndex]);

  return (
    <Comp
      // If the `tablist` element is vertically oriented, it has the property
      // `aria-orientation` set to `"vertical"`. The default value of
      // `aria-orientation` for a tablist element is `"horizontal"`.
      // https://www.w3.org/TR/wai-aria-practices-1.2/#tabpanel
      // aria-orientation={vertical ? "vertical" : undefined}

      // The element that serves as the container for the set of tabs has role
      // `tablist`
      // https://www.w3.org/TR/wai-aria-practices-1.2/#tabpanel
      role="tablist"
      {...props}
      data-reach-tab-list=""
      aria-orientation={orientation}
      ref={ref}
      onKeyDown={handleKeyDown}
    >
      {Children.map(children, (child, index) => {
        /*
         * TODO: Since refactoring to use context rather than depending on
         * parent/child relationships, we need to update our recommendations for
         * animations that break when we don't forward the `isSelected` prop
         * to our tabs. We will remove this in 1.0 and update our docs
         * accordingly.
         */
        return cloneValidElement(child, {
          isSelected: index === selectedIndex,
        });
      })}
    </Comp>
  );
});

const TabList = memo(TabListImpl);

/**
 * @see Docs https://reacttraining.com/reach-ui/tabs#tablist-props
 */
export type TabListProps = {
  /**
   * `TabList` expects multiple `Tab` elements as children.
   *
   * `TabPanels` expects multiple `TabPanel` elements as children.
   *
   * @see Docs https://reacttraining.com/reach-ui/tabs#tablist-children
   */
  children?: React.ReactNode;
};

if (__DEV__) {
  TabList.displayName = "TabList";
  TabListImpl.displayName = "TabList";
  TabListImpl.propTypes = {
    as: PropTypes.any,
    children: PropTypes.node,
  };
}

export { TabList };

////////////////////////////////////////////////////////////////////////////////

/**
 * Tab
 *
 * The interactive element that changes the selected panel.
 *
 * @see Docs https://reacttraining.com/reach-ui/tabs#tab
 */
export const Tab = forwardRefWithAs<
  // TODO: Remove this when cloneElement is removed
  TabProps & { isSelected?: boolean },
  "button"
>(function Tab(
  {
    children,
    isSelected: _,
    as: Comp = "button",
    disabled,
    onBlur,
    onFocus,
    ...props
  },
  forwardedRef
) {
  const {
    id: tabsId,
    onSelectTab,
    selectedIndex,
    userInteractedRef,
    setFocusedIndex,
  } = useTabsContext();
  const ownRef = useRef<HTMLElement | null>(null);
  const ref = useForkedRef(forwardedRef, ownRef);
  const index = useDescendant({
    element: ownRef.current!,
    context: TabsDescendantsContext,
    disabled: !!disabled,
  });

  const isSelected = index === selectedIndex;

  function onSelect() {
    onSelectTab(index);
  }

  useUpdateEffect(() => {
    if (isSelected && ownRef.current && userInteractedRef.current) {
      userInteractedRef.current = false;
      ownRef.current.focus();
    }
  }, [isSelected]);

  let handleFocus = useEventCallback(
    wrapEvent(onFocus, () => {
      setFocusedIndex(index);
    })
  );

  let handleBlur = useEventCallback(
    wrapEvent(onFocus, () => {
      setFocusedIndex(-1);
    })
  );

  return (
    <Comp
      // Each element with role `tab` has the property `aria-controls` referring
      // to its associated `tabpanel` element.
      // https://www.w3.org/TR/wai-aria-practices-1.2/#tabpanel
      aria-controls={makeId(tabsId, "panel", index)}
      aria-disabled={disabled}
      // The active tab element has the state `aria-selected` set to `true` and
      // all other tab elements have it set to `false`.
      // https://www.w3.org/TR/wai-aria-practices-1.2/#tabpanel
      aria-selected={isSelected}
      // Each element that serves as a tab has role `tab` and is contained
      // within the element with role `tablist`.
      // https://www.w3.org/TR/wai-aria-practices-1.2/#tabpanel
      role="tab"
      tabIndex={isSelected ? 0 : -1}
      {...props}
      ref={ref}
      data-reach-tab=""
      data-selected={isSelected ? "" : undefined}
      disabled={disabled}
      id={makeId(tabsId, "tab", index)}
      onClick={onSelect}
      onFocus={handleFocus}
      onBlur={handleBlur}
    >
      {children}
    </Comp>
  );
});

/**
 * @see Docs https://reacttraining.com/reach-ui/tabs#tab-props
 */
export type TabProps = {
  disabled?: boolean;
} & TabPanelProps;

if (__DEV__) {
  Tab.displayName = "Tab";
  Tab.propTypes = {
    children: PropTypes.node,
    disabled: PropTypes.bool,
  };
}

////////////////////////////////////////////////////////////////////////////////

/**
 * TabPanels
 *
 * The parent component of the panels.
 *
 * @see Docs https://reacttraining.com/reach-ui/tabs#tabpanels
 */
const TabPanelsImpl = forwardRefWithAs<TabPanelsProps, "div">(
  function TabPanels({ children, as: Comp = "div", ...props }, forwardedRef) {
    let [tabPanels, setTabPanels] = useDescendants<HTMLElement>();
    return (
      <DescendantProvider
        context={TabPanelDescendantsContext}
        items={tabPanels}
        set={setTabPanels}
      >
        <Comp {...props} ref={forwardedRef} data-reach-tab-panels="">
          {children}
        </Comp>
      </DescendantProvider>
    );
  }
);

const TabPanels = memo(TabPanelsImpl);

/**
 * @see Docs https://reacttraining.com/reach-ui/tabs#tabpanels-props
 */
export type TabPanelsProps = TabListProps & {};

if (__DEV__) {
  TabPanels.displayName = "TabPanels";
  TabPanelsImpl.displayName = "TabPanels";
  TabPanelsImpl.propTypes = {
    as: PropTypes.any,
    children: PropTypes.node,
  };
}

export { TabPanels };

////////////////////////////////////////////////////////////////////////////////

/**
 * TabPanel
 *
 * The panel that displays when it's corresponding tab is active.
 *
 * @see Docs https://reacttraining.com/reach-ui/tabs#tabpanel
 */
export const TabPanel = forwardRefWithAs<TabPanelProps, "div">(
  function TabPanel(
    { children, "aria-label": ariaLabel, as: Comp = "div", ...props },
    forwardedRef
  ) {
    let { selectedPanelRef, selectedIndex, id: tabsId } = useTabsContext();
    let ownRef = useRef<HTMLElement | null>(null);

    let index = useDescendant({
      element: ownRef.current!,
      context: TabPanelDescendantsContext,
    });
    let isSelected = index === selectedIndex;

    let id = makeId(tabsId, "panel", index);

    let ref = useForkedRef(
      forwardedRef,
      ownRef,
      isSelected ? selectedPanelRef : null
    );

    return (
      <Comp
        // Each element with role `tabpanel` has the property `aria-labelledby`
        // referring to its associated tab element.
        aria-labelledby={makeId(tabsId, "tab", index)}
        hidden={!isSelected}
        // Each element that contains the content panel for a tab has role
        // `tabpanel`.
        // https://www.w3.org/TR/wai-aria-practices-1.2/#tabpanel
        role="tabpanel"
        tabIndex={isSelected ? 0 : -1}
        {...props}
        ref={ref}
        data-reach-tab-panel=""
        id={id}
      >
        {children}
      </Comp>
    );
  }
);

/**
 * @see Docs https://reacttraining.com/reach-ui/tabs#tabpanel-props
 */
export type TabPanelProps = {
  /**
   * `TabPanel` can receive any type of children.
   *
   * @see Docs https://reacttraining.com/reach-ui/tabs#tabpanel-children
   */
  children?: React.ReactNode;
};

if (__DEV__) {
  TabPanel.displayName = "TabPanel";
  TabPanel.propTypes = {
    as: PropTypes.any,
    children: PropTypes.node,
  };
}

////////////////////////////////////////////////////////////////////////////////
// Types

type TabDescendantProps = {
  disabled: boolean;
};

interface TabsContextValue {
  id: string;
  isControlled: boolean;
  keyboardActivation: KeyboardActivation;
  onFocusPanel: () => void;
  onSelectTabWithKeyboard: (index: number) => void;
  onSelectTab: (index: number) => void;
  focusedIndex: number;
  selectedIndex: number;
  selectedPanelRef: React.MutableRefObject<HTMLElement | null>;
  setFocusedIndex: React.Dispatch<React.SetStateAction<number>>;
  setSelectedIndex: React.Dispatch<React.SetStateAction<number>>;
  userInteractedRef: React.MutableRefObject<boolean>;
}<|MERGE_RESOLUTION|>--- conflicted
+++ resolved
@@ -56,22 +56,6 @@
 } from "@reach/utils";
 import { useId } from "@reach/auto-id";
 
-<<<<<<< HEAD
-=======
-interface ITabsContext {
-  id: string;
-  isControlled: boolean;
-  orientation?: "vertical" | "horizontal";
-  listBeforePanels: boolean;
-  onFocusPanel: () => void;
-  onSelectTab: (index: number) => void;
-  selectedIndex: number;
-  selectedPanelRef: React.MutableRefObject<HTMLElement | null>;
-  setSelectedIndex: React.Dispatch<React.SetStateAction<number>>;
-  userInteractedRef: React.MutableRefObject<boolean>;
-}
-
->>>>>>> 72f3c01b
 const TabsDescendantsContext = createDescendantContext<
   HTMLElement,
   TabDescendantProps
@@ -83,9 +67,16 @@
 const TabsContext = createNamedContext("TabsContext", {} as TabsContextValue);
 const useTabsContext = () => useContext(TabsContext);
 
-export enum KeyboardActivation {
+export enum TabsKeyboardActivation {
   Auto = "auto",
   Manual = "manual",
+}
+
+export enum TabsOrientation {
+  HorizontalStart = "horizontal-start",
+  HorizontalEnd = "horizontal-end",
+  VerticalStart = "vertical-start",
+  VerticalEnd = "vertical-end",
 }
 
 ////////////////////////////////////////////////////////////////////////////////
@@ -102,9 +93,9 @@
     as: Comp = "div",
     children,
     defaultIndex,
-    orientation = "horizontal",
+    orientation = TabsOrientation.HorizontalStart,
     index: controlledIndex = undefined,
-    keyboardActivation = KeyboardActivation.Auto,
+    keyboardActivation = TabsKeyboardActivation.Auto,
     onChange,
     readOnly = false,
     ...props
@@ -117,18 +108,6 @@
   let _id = useId(props.id);
   let id = props.id ?? makeId("tabs", _id);
 
-  const childrenArray = React.Children.toArray(children);
-  const indexOfTabPanels = childrenArray.findIndex(
-    child => React.isValidElement(child) && child.type === TabPanels
-  );
-  const indexOfTabList = childrenArray.findIndex(
-    child => React.isValidElement(child) && child.type === TabList
-  );
-  const listBeforePanels =
-    indexOfTabList > -1 &&
-    indexOfTabPanels > -1 &&
-    indexOfTabList < indexOfTabPanels;
-
   /*
    * We only manage focus if the user caused the update vs. a new controlled
    * index coming in.
@@ -147,16 +126,7 @@
 
   let context: TabsContextValue = useMemo(() => {
     return {
-<<<<<<< HEAD
       focusedIndex,
-=======
-      isControlled: isControlled.current,
-      selectedIndex: isControlled.current
-        ? (controlledIndex as number)
-        : selectedIndex,
-      orientation,
-      listBeforePanels,
->>>>>>> 72f3c01b
       id,
       isControlled: isControlled.current,
       keyboardActivation,
@@ -175,16 +145,17 @@
         : (index: number) => {
             userInteractedRef.current = true;
             switch (keyboardActivation) {
-              case KeyboardActivation.Manual:
+              case TabsKeyboardActivation.Manual:
                 tabs[index].element?.focus();
                 return;
-              case KeyboardActivation.Auto:
+              case TabsKeyboardActivation.Auto:
               default:
                 onChange && onChange(index);
                 setSelectedIndex(index);
                 return;
             }
           },
+      orientation,
       selectedIndex,
       selectedPanelRef,
       setFocusedIndex,
@@ -192,24 +163,15 @@
       userInteractedRef,
     };
   }, [
-<<<<<<< HEAD
     focusedIndex,
     id,
     keyboardActivation,
     onChange,
+    orientation,
     readOnly,
     selectedIndex,
     setSelectedIndex,
     tabs,
-=======
-    controlledIndex,
-    orientation,
-    listBeforePanels,
-    id,
-    onChange,
-    readOnly,
-    selectedIndex,
->>>>>>> 72f3c01b
   ]);
 
   useEffect(() => checkStyles("tabs"), []);
@@ -225,8 +187,8 @@
           {...props}
           ref={ref}
           data-reach-tabs=""
+          data-orientation={orientation}
           id={props.id}
-          data-reach-tabs-orientation={orientation}
         >
           {children}
         </Comp>
@@ -264,7 +226,7 @@
    *
    * @see Docs https://reacttraining.com/reach-ui/tabs#tabs-keyboardactivation
    */
-  keyboardActivation?: KeyboardActivation;
+  keyboardActivation?: TabsKeyboardActivation;
   /**
    * @see Docs https://reacttraining.com/reach-ui/tabs#tabs-readonly
    */
@@ -276,12 +238,33 @@
    */
   defaultIndex?: number;
   /**
-   * Allows you to switch between horizontally-oriented and vertically-oriented
-   * tabs. Defaults to `horizontal`.
-   *
-   * @see Docs https://reacttraining.com/reach-ui/tabs#tabs-props
-   */
-  orientation?: "vertical" | "horizontal";
+   * Allows you to switch the orientation of the tabs relative to their tab
+   * panels. Defaults to `"horizontal-start"`.
+   *
+   * `horizontal-` and `vertical-` orientations will change how the arrow keys
+   * navigate between tabs. Arrow key navigation should logically follow the
+   * order in which tabs appear on the screen. For screen reader users, the
+   * `aria-orientation` attribute provides the appropriate context to direct
+   * which keys should navigate to the next tab (this is provided
+   * automatically).
+   *
+   * `-start` and `-end` props should be determined by the DOM order of rendered
+   * components. If the `TabList` component appears before `TabPanels`, the
+   * `horizontal-start` or `vertical-start` should be used. When the `TabList`
+   * component appears after `TabPanels`, use `horizontal-end` or
+   * `vertical-end`. For vertical tabs, this will change whether or not
+   * `ArrowLeft` or `ArrowRight` moves the user into the active panel.
+   *
+   * If you're familiar with the relatively new specs for CSS logical
+   * properties, you'll know why we opt to use `start` and `end` rather than
+   * `left`, `right`, `top` or `bottom`. The `Tabs` component supports writing
+   * modes other than left-to-right, and `Tabs` will adapt keyboard controls to
+   * the match user's writing mode and the given orientation.
+   *
+   * @see Docs https://reacttraining.com/reach-ui/tabs#tabs-orientation
+   * @see MDN  https://developer.mozilla.org/en-US/docs/Web/CSS/CSS_Logical_Properties
+   */
+  orientation?: TabsOrientation;
   /**
    * Calls back with the tab index whenever the user changes tabs, allowing your
    * app to synchronize with it.
@@ -296,6 +279,7 @@
   Tabs.propTypes = {
     children: PropTypes.node.isRequired,
     onChange: PropTypes.func,
+    orientation: PropTypes.oneOf(Object.values(TabsOrientation)),
     index: (props, name, compName, location, propName) => {
       let val = props[name];
       if (
@@ -340,13 +324,9 @@
     keyboardActivation,
     onFocusPanel,
     onSelectTabWithKeyboard,
+    orientation,
     selectedIndex,
-<<<<<<< HEAD
     setSelectedIndex,
-=======
-    orientation,
-    listBeforePanels,
->>>>>>> 72f3c01b
   } = useTabsContext();
 
   let { descendants: tabs } = useContext(TabsDescendantsContext);
@@ -365,56 +345,35 @@
     }
   }, []);
 
-<<<<<<< HEAD
   let handleKeyDown = useEventCallback(
     wrapEvent(
       function(event: React.KeyboardEvent) {
-        if (event.key === "ArrowDown") {
+        if (
+          (orientation === TabsOrientation.HorizontalStart &&
+            event.key === "ArrowDown") ||
+          (orientation === TabsOrientation.HorizontalEnd &&
+            event.key === "ArrowUp") ||
+          (orientation === TabsOrientation.VerticalStart &&
+            event.key === (isRTL.current ? "ArrowLeft" : "ArrowRight")) ||
+          (orientation === TabsOrientation.VerticalEnd &&
+            event.key === (isRTL.current ? "ArrowRight" : "ArrowLeft"))
+        ) {
           event.preventDefault();
           onFocusPanel();
         }
       },
       useDescendantKeyDown(TabsDescendantsContext, {
         currentIndex:
-          keyboardActivation === KeyboardActivation.Manual
+          keyboardActivation === TabsKeyboardActivation.Manual
             ? focusedIndex
             : selectedIndex,
-        orientation: "horizontal",
+        orientation: getAriaOrientation(orientation),
         rotate: true,
         callback: onSelectTabWithKeyboard,
         filter: tab => !tab.disabled,
         rtl: isRTL.current,
       })
     )
-=======
-  let handleKeyDown = wrapEvent(
-    function(event: React.KeyboardEvent) {
-      let keyToMatch;
-
-      if (orientation === "vertical") {
-        if (isRTL.current) {
-          keyToMatch = listBeforePanels ? "ArrowLeft" : "ArrowRight";
-        } else {
-          keyToMatch = listBeforePanels ? "ArrowRight" : "ArrowLeft";
-        }
-      } else {
-        keyToMatch = listBeforePanels ? "ArrowDown" : "ArrowUp";
-      }
-
-      if (event.key === keyToMatch) {
-        event.preventDefault();
-        onFocusPanel();
-      }
-    },
-    useDescendantKeyDown(TabsDescendantsContext, {
-      currentIndex: selectedIndex,
-      orientation,
-      rotate: true,
-      callback: onSelectTab,
-      filter: tab => !tab.disabled,
-      rtl: isRTL.current,
-    })
->>>>>>> 72f3c01b
   );
 
   useIsomorphicLayoutEffect(() => {
@@ -434,19 +393,17 @@
 
   return (
     <Comp
+      // The element that serves as the container for the set of tabs has role
+      // `tablist`
+      // https://www.w3.org/TR/wai-aria-practices-1.2/#tabpanel
+      role="tablist"
       // If the `tablist` element is vertically oriented, it has the property
       // `aria-orientation` set to `"vertical"`. The default value of
       // `aria-orientation` for a tablist element is `"horizontal"`.
       // https://www.w3.org/TR/wai-aria-practices-1.2/#tabpanel
-      // aria-orientation={vertical ? "vertical" : undefined}
-
-      // The element that serves as the container for the set of tabs has role
-      // `tablist`
-      // https://www.w3.org/TR/wai-aria-practices-1.2/#tabpanel
-      role="tablist"
+      aria-orientation={getAriaOrientation(orientation)}
       {...props}
       data-reach-tab-list=""
-      aria-orientation={orientation}
       ref={ref}
       onKeyDown={handleKeyDown}
     >
@@ -521,6 +478,7 @@
   const {
     id: tabsId,
     onSelectTab,
+    orientation,
     selectedIndex,
     userInteractedRef,
     setFocusedIndex,
@@ -577,6 +535,7 @@
       {...props}
       ref={ref}
       data-reach-tab=""
+      data-orientation={orientation}
       data-selected={isSelected ? "" : undefined}
       disabled={disabled}
       id={makeId(tabsId, "tab", index)}
@@ -722,6 +681,16 @@
 }
 
 ////////////////////////////////////////////////////////////////////////////////
+
+function getAriaOrientation(
+  orientation: TabsOrientation
+): "horizontal" | "vertical" {
+  return orientation.toLowerCase().includes("vertical")
+    ? "vertical"
+    : "horizontal";
+}
+
+////////////////////////////////////////////////////////////////////////////////
 // Types
 
 type TabDescendantProps = {
@@ -731,10 +700,11 @@
 interface TabsContextValue {
   id: string;
   isControlled: boolean;
-  keyboardActivation: KeyboardActivation;
+  keyboardActivation: TabsKeyboardActivation;
   onFocusPanel: () => void;
   onSelectTabWithKeyboard: (index: number) => void;
   onSelectTab: (index: number) => void;
+  orientation: TabsOrientation;
   focusedIndex: number;
   selectedIndex: number;
   selectedPanelRef: React.MutableRefObject<HTMLElement | null>;
