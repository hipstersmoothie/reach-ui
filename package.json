--- conflicted
+++ resolved
@@ -16,15 +16,6 @@
     "doc": "react-docgen packages/*/src/* --out www/docs/source.json --resolver findAllComponentDefinitions --pretty"
   },
   "dependencies": {
-<<<<<<< HEAD
-    "@babel/cli": "^7.6.3",
-    "@babel/core": "^7.6.3",
-    "@babel/plugin-proposal-class-properties": "^7.5.5",
-    "@babel/preset-env": "^7.6.3",
-    "@babel/preset-react": "^7.6.3",
-    "@storybook/addon-actions": "^5.2.3",
-    "@storybook/react": "^5.2.3",
-=======
     "@babel/cli": "^7.6.4",
     "@babel/core": "^7.6.4",
     "@babel/plugin-proposal-class-properties": "^7.5.5",
@@ -32,7 +23,6 @@
     "@babel/preset-react": "^7.6.3",
     "@storybook/addon-actions": "^5.2.4",
     "@storybook/react": "^5.2.4",
->>>>>>> e9b30ee9
     "@typescript-eslint/eslint-plugin": "2.x",
     "@typescript-eslint/parser": "2.x",
     "autoprefixer": "^9.6.4",
@@ -47,26 +37,15 @@
     "eslint-plugin-jsx-a11y": "6.x",
     "eslint-plugin-react": "7.x",
     "eslint-plugin-react-hooks": "1.x",
-<<<<<<< HEAD
-    "glob": "^7.1.4",
-    "husky": "^3.0.8",
-    "jest": "^24.9.0",
-    "lerna": "^3.16.5",
-=======
     "husky": "^3.0.9",
     "jest": "^24.9.0",
     "lerna": "^3.17.0",
->>>>>>> e9b30ee9
     "lerna-changelog": "^0.8.2",
     "pepjs": "0.5.2",
     "prettier": "^1.18.2",
     "pretty-quick": "2.0.0",
     "prop-types": "^15.7.2",
     "react": "^16.10.2",
-<<<<<<< HEAD
-    "react-docgen": "^4.1.1",
-=======
->>>>>>> e9b30ee9
     "react-dom": "^16.10.2"
   },
   "workspaces": [
